--- conflicted
+++ resolved
@@ -149,18 +149,6 @@
 		options.validate.response = defaultValidate
 	}
 
-<<<<<<< HEAD
-	options.method = options.method?.toUpperCase() || 'GET'
-	let controller, requestTimeout, bodyTimeout, noProgressTimeout
-	let timeoutReason
-	if (options.timeouts) {
-		controller = new AbortController()
-		if (options.timeouts.request) {
-			requestTimeout = setTimeout(() => {
-				timeoutReason = 'request'
-				controller.abort()
-			}, options.timeouts.request)
-=======
 	if (options.timeouts || options.signal || options.validate?.response) {
 		// @ts-ignore
 		abortController = new (AbortController || require('abort-controller'))()
@@ -191,7 +179,6 @@
 				}, ms).unref()
 			}
 			clearAbort = reason => clearTimeout(myTimeouts[reason])
->>>>>>> 50a36a58
 		}
 	}
 
